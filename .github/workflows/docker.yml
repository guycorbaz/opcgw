--- conflicted
+++ resolved
@@ -10,7 +10,6 @@
     runs-on: ubuntu-latest
     steps:
       #- name: Install protoc
-<<<<<<< HEAD
        # run: sudo apt-get install protobuf-compiler-grpc
       #- name: Install Rust
        # run: rustup update ${{ matrix.toolchain }} && rustup default ${{ matrix.toolchain }}
@@ -21,14 +20,6 @@
       - name: Set up Docker Buildx
         uses: docker/setup-buildx-action@v3
 
-=======
-      #  run: sudo apt-get install protobuf-compiler-grpc
-      #- name: Install Rust
-      #  run: rustup update ${{ matrix.toolchain }} && rustup default ${{ matrix.toolchain }}
-      - uses: actions/checkout@v4
-      #- name: Build application
-      #  run: cargo build --verbose --release
->>>>>>> c92881b6
       - name: Login to Docker Hub
         uses: docker/login-action@v3
         with:
